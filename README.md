<div align="center">
	<img width="256" src="assets/logo.png" alt="Ink programming language logo">

# Speak programming language

Speak is an experimental programming language that aims to have configurable keywords. This is in an attempt to allow for the use of multiple written languages as preferred by the programmer.

</div>

It's main goal is for it to be used as an educational tool for non-english speaking minorities. This can happen using a configuration file that maps these translations to build an interpreter variant. We can have an English variant of Speak, a Swahili variant; and so on.

It's not meant to do any "heavy lifting" tasks like interacting with networks, writing servers... but once it's stable we can expose these primitives through Rust native functions. At the moment, they are non goals.

It is expressive and dynamically typed (although all function signatures must be typed which becomes a runtime error if the types are violated by the function itself or its caller). A speak program is an expression.

## About

This language is directly inspired by Linus Lee's work on his language [ink](https://www.github.com/thesephist/ink) and his talk from GopherCon [here](https://www.youtube.com/watch?v=ALwmdcFiuGg&t=168s). Examples on how its intended to look like can be found in the samples directory. There's no formal specification yet, so far it's experimental.

## Introduction

Below programs can run with the current interpreter implementation.

Here is are implementations of FizzBuzz in Speak.

English Speak, FizzBuzz.

```spk
fizzbuzz: n number -> string
    if n % 15 = 0 ? "FizzBuzz"
    if n % 3 = 0 ? "Fizz"
    if n % 5 = 0 ? "Buzz"
    sprint n

// call with 100
println "fizzbuzz result for {} is {}" 100 (fizzbuzz 100)
print "fizzbuzz result for {} is {} itself" 7 (fizzbuzz 7)
```

Swahili Speak, FizzBuzz.

```spk
fizzbuzz: n nambari -> mlolongo
    kama n % 15 = 0 ? "FizzBuzz"
    kama n % 3 = 0 ? "Fizz"
    kama n % 5 = 0 ? "Buzz"
    mlolongo_andika n

// ita na nambari 100
andika_laini "matokeo ya fizzbuzz kwa {} ni {}" 100 (fizzbuzz 100)
andika "matokeo ya fizzbuzz kwa {} ni {} yenyewe" 7 (fizzbuzz 7)
```

English Speak, Fibonacci sequence.

```spk
// Fibonacci sequence generator
//
// naive implementation
fib: n number -> number
    if n = 0 ? 0
    if n = 1 ? 1
    (fib n - 1) + (fib n - 2)

// memoized implementation
memo is [0, 1]
fibMemo: n number -> number
    if memo[n] = () ? memo[n] is (fibMemo n - 1) + (fibMemo n - 2)
    memo[n]

println "Naive solution: {}" (fib 20)
print "Dynamic solution: {}" (fibMemo 20)
```

Swahili Speak, Fibonacci sequence.

```spk
// utekelezaji jinga
fib: n nambari -> nambari
    kama n = 0 ? 0
    kama n = 1 ? 1
    (fib n - 1) + (fib n - 2)

// utekelezaji wa kumbukumbu
kumbukumbu ni [0,1]
fibKumbukumbu: n nambari -> nambari
    kama kumbukumbu[n] = () ? kumbukumbu[n] ni (fibKumbukumbu n -1) + (fibKumbukumbu n - 2)
    kumbukumbu[n]

andika_laini "Matokeo ya utekelezaji jinga: {}" (fib 20)
andika "Matokeo ya utekelezaji wa kumbukumbu: {}" (fibKumbukumbu 20)
```

English Speak, Collatz sequence.

```spk
// finding long collatz sequences

next: n number -> number
    if n % 2 = 0 ? n / 2 ! 3 * n + 1

collatz: n number -> []number
    if n < 1 ? []
    if n = 1 ? [n]
    [n] + collatz (next n) // arrays can be appended by AddOp

// run a search for longest collatz sequence under max
max is 1_000
longest is collatz max
print "Longest collatz seq under {} is {} items, sequence is {}", max, (len longest), longest
```

Swahili Speak, Collatz sequence.

```spk
// kutafuta mifuatano ya Collatz

inayofuata: n nambari -> nambari
    kama n % 2 = 0 ? n / 2 ! 3 * n + 1

collatz: n nambari -> []nambari
    kama n < 1 ? []
    kama n = 1 ? [n]
    [n] + collatz (inayofuata n) // safu zakusanywa kwa kutumia operesheni ya kuongeza

// tafuta mifuatano ya Collatz kwa hifadhi ya upeo
upeo ni 1_000
safu ni collatz upeo
andika "mifuatano ya Collatz refu zaidi kwa {} ni vitu {} vya safu, safu yenyewe ni {}", upeo, (urefu upeo), safu
```

## Getting Started

The interpreter can be found [here](https://github.com/muse254/speak/releases) to download and start using locally.

You can run Speak in 3 ways:

1. The Speak binary can be used to execute a Speak script. It can be run like so: `speak run main.spk`.
2. The Speak binary can initialize an interactive repl session where you can start typing Speak code. Initialized like so: `speak repl`.
3. Speak interpreter is written in Rust and Speak can be executed directly using the Rust interpreter's API.

<<<<<<< HEAD
## Building locally
=======
## Building locally.
>>>>>>> 909e5dcd

To build locally, the [Rust toolchain](https://www.rust-lang.org/learn/get-started) must be installed.

Run:

```sh
make
```

The default interpreter assumes the English language. To run the Swahili variant, create a `SPEAK` environment variable and set it to `sw` before interactimg with the interprerter. For example:

```sh
SPEAK="sw" speak repl
```<|MERGE_RESOLUTION|>--- conflicted
+++ resolved
@@ -1,5 +1,5 @@
 <div align="center">
-	<img width="256" src="assets/logo.png" alt="Ink programming language logo">
+	<img width="256" src="assets/logo.png" alt="Speak programming language logo">
 
 # Speak programming language
 
@@ -139,11 +139,7 @@
 2. The Speak binary can initialize an interactive repl session where you can start typing Speak code. Initialized like so: `speak repl`.
 3. Speak interpreter is written in Rust and Speak can be executed directly using the Rust interpreter's API.
 
-<<<<<<< HEAD
 ## Building locally
-=======
-## Building locally.
->>>>>>> 909e5dcd
 
 To build locally, the [Rust toolchain](https://www.rust-lang.org/learn/get-started) must be installed.
 
